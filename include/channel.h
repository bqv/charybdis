--- conflicted
+++ resolved
@@ -239,12 +239,7 @@
 
 extern void del_invite(struct Channel *chptr, struct Client *who);
 
-<<<<<<< HEAD
-const char *channel_modes_real(struct Channel *chptr, struct Mode *mode, struct Client *who);
-#define channel_modes(chptr, who)	channel_modes_real(chptr, &(chptr)->mode, who)
-=======
 const char *channel_modes(struct Channel *chptr, struct Client *who);
->>>>>>> 3b8a6350
 
 extern struct Channel *find_bannickchange_channel(struct Client *client_p);
 
